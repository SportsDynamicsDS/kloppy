# kloppy: standardizing soccer tracking and event data <a href='https://kloppy.pysport.org'><img src="docs/logo.png" align="right" height="139"/></a>
> klop·pen (klopte, heeft geklopt) - juist zijn; overeenkomen, uitkomen met: *dat klopt, dat kan kloppen* is juist; *dat klopt als een zwerende vinger* dat is helemaal juist

[![PyPI Latest Release](https://img.shields.io/pypi/v/kloppy.svg)](https://pypi.org/project/kloppy/)
[![Downloads](https://pepy.tech/badge/kloppy/month)](https://pepy.tech/project/kloppy/month)
![](https://img.shields.io/github/license/PySport/kloppy)
![](https://img.shields.io/pypi/pyversions/kloppy)
[![Powered by PySport](https://img.shields.io/badge/powered%20by-PySport-orange.svg?style=flat&colorA=104467&colorB=007D8A)](https://pysport.org)

## What is it?

Each vendor of soccer data uses its own unique format to describe the course of a game. Hence, software written to analyze this data has to be tailored to a specific vendor and cannot be used without modifications to analyze data from other vendors. Kloppy is a Python package that addresses the challenges posed by the variety of data formats and aims to be the fundamental building block for processing soccer tracking and event data. It provides (de)serializers, standardized data models, filters, and transformers which make working with tracking and event data from different vendors a breeze.

## Main features

Here are just a few of the things that kloppy does well:

#### Loading data
- Load **public datasets** to get started right away
- Understandable **standardized data models** for tracking and event data
- Out-of-the-box **(de)serializing** tracking and event data from different vendors into standardized models and vice versa

#### Processing data
- Flexibly transform a dataset's **pitch dimensions** from one format to another (e.g., from OPTA's 100x100 to TRACAB meters)
- Transform the **orientation** of a dataset (e.g., from TRACAB fixed orientation to "Home Team" orientation)

#### Pattern matching
<<<<<<< HEAD
- Search for **complex patterns** (examples/pattern_matching/repository/README.md) in event data.
- Use `kloppy-query` to export fragments to XML file
=======
- Search for **[complexe patterns](examples/pattern_matching/repository/README.md)** in event data
- Use `kloppy-query` to export fragments to an XML file
>>>>>>> 1ca15936


## Where to get it

The source code is currently hosted on GitHub at: https://github.com/PySport/kloppy.

Installers for the latest released version are available at the [Python package index](https://pypi.org/project/kloppy).

```sh
pip install kloppy
```

## Documentation

The official documentation is hosted on pysport.org: https://kloppy.pysport.org.


## Contributing to kloppy

All contributions, bug reports, bug fixes, documentation improvements, enhancements, and ideas are welcome.

An overview on how to contribute can be found in the **[contributing guide](CONTRIBUTING.md)**.

If you are simply looking to start working with the kloppy codebase, navigate to the GitHub "issues" tab and start looking through interesting issues.<|MERGE_RESOLUTION|>--- conflicted
+++ resolved
@@ -25,13 +25,8 @@
 - Transform the **orientation** of a dataset (e.g., from TRACAB fixed orientation to "Home Team" orientation)
 
 #### Pattern matching
-<<<<<<< HEAD
-- Search for **complex patterns** (examples/pattern_matching/repository/README.md) in event data.
+- Search for **[complexe patterns](examples/pattern_matching/repository/README.md)** in event data
 - Use `kloppy-query` to export fragments to XML file
-=======
-- Search for **[complexe patterns](examples/pattern_matching/repository/README.md)** in event data
-- Use `kloppy-query` to export fragments to an XML file
->>>>>>> 1ca15936
 
 
 ## Where to get it
