import logging
from datetime import timedelta
from pathlib import Path

import pytest

from kloppy.domain import (
    AttackingDirection,
    Orientation,
    Provider,
    Point,
    Point3D,
    DatasetType,
)

from kloppy import secondspectrum


class TestSecondSpectrumTracking:
    @pytest.fixture
    def meta_data(self, base_dir) -> str:
        return base_dir / "files/second_spectrum_fake_metadata.xml"

    @pytest.fixture
    def raw_data(self, base_dir) -> str:
        return base_dir / "files/second_spectrum_fake_data.jsonl"

    @pytest.fixture
    def additional_meta_data(self, base_dir) -> str:
        return base_dir / "files/second_spectrum_fake_metadata.json"

    def test_correct_deserialization(
        self, meta_data: Path, raw_data: Path, additional_meta_data: Path
    ):
        dataset = secondspectrum.load(
            meta_data=meta_data,
            raw_data=raw_data,
            additional_meta_data=additional_meta_data,
            only_alive=False,
            coordinates="secondspectrum",
        )

        # Check provider, type, shape, etc
        assert dataset.metadata.provider == Provider.SECONDSPECTRUM
        assert dataset.dataset_type == DatasetType.TRACKING
        assert len(dataset.records) == 376
        assert len(dataset.metadata.periods) == 2
        assert dataset.metadata.orientation == Orientation.AWAY_HOME

        # Check the Periods
        assert dataset.metadata.periods[0].id == 1
<<<<<<< HEAD
        assert dataset.metadata.periods[0].start_timestamp == timedelta(
            seconds=0
        )
        assert dataset.metadata.periods[0].end_timestamp == timedelta(
            seconds=2982240 / 25
        )
        assert (
            dataset.metadata.periods[0].attacking_direction
            == AttackingDirection.AWAY_HOME
        )

        assert dataset.metadata.periods[1].id == 2
        assert dataset.metadata.periods[1].start_timestamp == timedelta(
            seconds=3907360 / 25
        )
        assert dataset.metadata.periods[1].end_timestamp == timedelta(
            seconds=6927840 / 25
        )
        assert (
            dataset.metadata.periods[1].attacking_direction
            == AttackingDirection.HOME_AWAY
        )
=======
        assert dataset.metadata.periods[0].start_timestamp == 0
        assert dataset.metadata.periods[0].end_timestamp == 2982240

        assert dataset.metadata.periods[1].id == 2
        assert dataset.metadata.periods[1].start_timestamp == 3907360
        assert dataset.metadata.periods[1].end_timestamp == 6927840
>>>>>>> 7b8c03e5

        # Check some timestamps
        assert dataset.records[0].timestamp == timedelta(
            seconds=0
        )  # First frame
        assert dataset.records[20].timestamp == timedelta(
            seconds=320.0
        )  # Later frame
        assert dataset.records[187].timestamp == timedelta(
            seconds=9.72
        )  # Second period

        # Check some players
        home_player = dataset.metadata.teams[0].players[2]
        assert home_player.player_id == "8xwx2"
        assert dataset.records[0].players_coordinates[home_player] == Point(
            x=-8.943903672572427, y=-28.171654132650364
        )

        away_player = dataset.metadata.teams[1].players[3]
        assert away_player.player_id == "2q0uv"
        assert dataset.records[0].players_coordinates[away_player] == Point(
            x=-45.11871334915762, y=-20.06459030559596
        )

        # Check the ball
        assert dataset.records[1].ball_coordinates == Point3D(
            x=-23.147073918432426, y=13.69367399756424, z=0.0
        )

        # Check pitch dimensions
        pitch_dimensions = dataset.metadata.pitch_dimensions
        assert pitch_dimensions.x_dim.min == -52.425
        assert pitch_dimensions.x_dim.max == 52.425
        assert pitch_dimensions.y_dim.min == -33.985
        assert pitch_dimensions.y_dim.max == 33.985

    def test_correct_normalized_deserialization(
        self, meta_data: Path, raw_data: Path, additional_meta_data: Path
    ):
        dataset = secondspectrum.load(
            meta_data=meta_data,
            raw_data=raw_data,
            additional_meta_data=additional_meta_data,
            only_alive=False,
        )

        home_player = dataset.metadata.teams[0].players[2]
        assert dataset.records[0].players_coordinates[home_player] == Point(
            x=0.4146981051733674, y=0.9144718866065965
        )
        assert (
            dataset.records[0].players_data[home_player].speed
            == 6.578958220040129
        )

        # Check normalised pitch dimensions
        pitch_dimensions = dataset.metadata.pitch_dimensions
        assert pitch_dimensions.x_dim.min == 0.0
        assert pitch_dimensions.x_dim.max == 1.0
        assert pitch_dimensions.y_dim.min == 0.0
        assert pitch_dimensions.y_dim.max == 1.0<|MERGE_RESOLUTION|>--- conflicted
+++ resolved
@@ -49,16 +49,11 @@
 
         # Check the Periods
         assert dataset.metadata.periods[0].id == 1
-<<<<<<< HEAD
         assert dataset.metadata.periods[0].start_timestamp == timedelta(
             seconds=0
         )
         assert dataset.metadata.periods[0].end_timestamp == timedelta(
             seconds=2982240 / 25
-        )
-        assert (
-            dataset.metadata.periods[0].attacking_direction
-            == AttackingDirection.AWAY_HOME
         )
 
         assert dataset.metadata.periods[1].id == 2
@@ -68,18 +63,6 @@
         assert dataset.metadata.periods[1].end_timestamp == timedelta(
             seconds=6927840 / 25
         )
-        assert (
-            dataset.metadata.periods[1].attacking_direction
-            == AttackingDirection.HOME_AWAY
-        )
-=======
-        assert dataset.metadata.periods[0].start_timestamp == 0
-        assert dataset.metadata.periods[0].end_timestamp == 2982240
-
-        assert dataset.metadata.periods[1].id == 2
-        assert dataset.metadata.periods[1].start_timestamp == 3907360
-        assert dataset.metadata.periods[1].end_timestamp == 6927840
->>>>>>> 7b8c03e5
 
         # Check some timestamps
         assert dataset.records[0].timestamp == timedelta(
