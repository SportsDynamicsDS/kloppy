from datetime import timedelta

import pytest

from kloppy.domain import (
    Period,
    Provider,
    AttackingDirection,
    Orientation,
    Point,
    DatasetType,
)

from kloppy import metrica


class TestMetricaCsvTracking:
    """"""

    @pytest.fixture
    def home_data(self, base_dir) -> str:
        return base_dir / "files/metrica_home.csv"

    @pytest.fixture
    def away_data(self, base_dir) -> str:
        return base_dir / "files/metrica_away.csv"

    def test_correct_deserialization(self, home_data: str, away_data: str):
        dataset = metrica.load_tracking_csv(
            home_data=home_data, away_data=away_data
        )
        assert dataset.metadata.provider == Provider.METRICA
        assert dataset.dataset_type == DatasetType.TRACKING
        assert len(dataset.records) == 6
        assert len(dataset.metadata.periods) == 2
<<<<<<< HEAD
        assert dataset.metadata.orientation == Orientation.FIXED_HOME_AWAY
        assert dataset.metadata.periods[0].id == 1
        assert dataset.metadata.periods[0].start_timestamp == timedelta(
            seconds=0.0
        )
        assert dataset.metadata.periods[0].end_timestamp == timedelta(
            seconds=0.12
        )
        assert (
            dataset.metadata.periods[0].attacking_direction
            == AttackingDirection.HOME_AWAY
        )
        assert dataset.metadata.periods[1].id == 2
        assert dataset.metadata.periods[1].start_timestamp == timedelta(
            seconds=5800.12
=======
        assert dataset.metadata.orientation == Orientation.HOME_AWAY
        assert dataset.metadata.periods[0] == Period(
            id=1,
            start_timestamp=0.04,
            end_timestamp=0.12,
        )
        assert dataset.metadata.periods[1] == Period(
            id=2,
            start_timestamp=5800.16,
            end_timestamp=5800.24,
>>>>>>> 7b8c03e5
        )
        assert dataset.metadata.periods[1].end_timestamp == timedelta(
            seconds=5800.24
        )
        assert (
            dataset.metadata.periods[1].attacking_direction
            == AttackingDirection.AWAY_HOME
        )

        # check timestamps
        assert dataset.records[0].frame_id == 1  # period 1
        assert dataset.records[0].timestamp == timedelta(seconds=0.04)
        assert dataset.records[1].timestamp == timedelta(seconds=0.08)
        assert dataset.records[3].frame_id == 145004  # period 2
        assert dataset.records[3].timestamp == timedelta(seconds=0.04)

        # make sure data is loaded correctly (including flip y-axis)
        home_player = dataset.metadata.teams[0].players[0]
        assert dataset.records[0].players_data[
            home_player
        ].coordinates == Point(x=0.00082, y=1 - 0.48238)

        away_player = dataset.metadata.teams[1].players[0]
        assert dataset.records[0].players_data[
            away_player
        ].coordinates == Point(x=0.90509, y=1 - 0.47462)

        assert dataset.records[0].ball_coordinates == Point(
            x=0.45472, y=1 - 0.38709
        )

        # make sure player data is only in the frame when the player is at the pitch
        assert "home_14" not in [
            player.player_id
            for player in dataset.records[0].players_data.keys()
        ]
        assert "home_14" in [
            player.player_id
            for player in dataset.records[3].players_data.keys()
        ]<|MERGE_RESOLUTION|>--- conflicted
+++ resolved
@@ -33,8 +33,7 @@
         assert dataset.dataset_type == DatasetType.TRACKING
         assert len(dataset.records) == 6
         assert len(dataset.metadata.periods) == 2
-<<<<<<< HEAD
-        assert dataset.metadata.orientation == Orientation.FIXED_HOME_AWAY
+        assert dataset.metadata.orientation == Orientation.HOME_AWAY
         assert dataset.metadata.periods[0].id == 1
         assert dataset.metadata.periods[0].start_timestamp == timedelta(
             seconds=0.0
@@ -42,32 +41,12 @@
         assert dataset.metadata.periods[0].end_timestamp == timedelta(
             seconds=0.12
         )
-        assert (
-            dataset.metadata.periods[0].attacking_direction
-            == AttackingDirection.HOME_AWAY
-        )
         assert dataset.metadata.periods[1].id == 2
         assert dataset.metadata.periods[1].start_timestamp == timedelta(
             seconds=5800.12
-=======
-        assert dataset.metadata.orientation == Orientation.HOME_AWAY
-        assert dataset.metadata.periods[0] == Period(
-            id=1,
-            start_timestamp=0.04,
-            end_timestamp=0.12,
-        )
-        assert dataset.metadata.periods[1] == Period(
-            id=2,
-            start_timestamp=5800.16,
-            end_timestamp=5800.24,
->>>>>>> 7b8c03e5
         )
         assert dataset.metadata.periods[1].end_timestamp == timedelta(
             seconds=5800.24
-        )
-        assert (
-            dataset.metadata.periods[1].attacking_direction
-            == AttackingDirection.AWAY_HOME
         )
 
         # check timestamps
