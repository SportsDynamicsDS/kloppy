from pathlib import Path

import pytest
from kloppy import statsbomb

from kloppy.domain import EventDataset, Point
from kloppy.domain.services.transformers.attribute import (
    DistanceToGoalTransformer,
    DistanceToOwnGoalTransformer,
)


class TestToRecords:
    @pytest.fixture
    def event_data(self, base_dir) -> str:
        return base_dir / "files/statsbomb_event.json"

    @pytest.fixture
    def lineup_data(self, base_dir) -> str:
        return base_dir / "files/statsbomb_lineup.json"

    @pytest.fixture
    def dataset(self, event_data: Path, lineup_data: Path) -> EventDataset:
        return statsbomb.load(
            lineup_data=lineup_data,
            event_data=event_data,
            coordinates="statsbomb",
        )

    def test_default_columns(self, dataset: EventDataset):
        records = dataset.to_records()
<<<<<<< HEAD
        assert len(records) == 4047
=======
        assert len(records) == 4042
>>>>>>> ffcca1cd
        assert list(records[0].keys()) == [
            "event_id",
            "event_type",
            "result",
            "success",
            "period_id",
            "timestamp",
            "end_timestamp",
            "ball_state",
            "ball_owning_team",
            "team_id",
            "player_id",
            "coordinates_x",
            "coordinates_y",
        ]

    def test_string_columns(self, dataset: EventDataset):
        """
        When string columns passed to to_records the data must be searched from:
        1. the output of Default()
        2. attributes of the event
        """

        records = dataset.filter("pass").to_records(
            "timestamp", "coordinates_x", "coordinates"
        )
        assert records[0] == {
            "timestamp": 0.098,
            "coordinates_x": 60.5,
            "coordinates": Point(x=60.5, y=40.5),
        }

    def test_string_wildcard_columns(self, dataset: EventDataset):
        """
        Make sure it's possible to specify wildcard pattern to match attributes.
        """

        records = dataset.filter("pass").to_records(
            "timestamp",
            "player_id",
            "coordinates_*",
            DistanceToGoalTransformer(),
            DistanceToOwnGoalTransformer(),
        )
        assert records[0] == {
            "timestamp": 0.098,
            "player_id": "6581",
            "coordinates_x": 60.5,
            "coordinates_y": 40.5,
            "distance_to_goal": 59.50210080324896,
            "distance_to_own_goal": 60.502066080424065,
        }<|MERGE_RESOLUTION|>--- conflicted
+++ resolved
@@ -29,11 +29,7 @@
 
     def test_default_columns(self, dataset: EventDataset):
         records = dataset.to_records()
-<<<<<<< HEAD
-        assert len(records) == 4047
-=======
-        assert len(records) == 4042
->>>>>>> ffcca1cd
+        assert len(records) == 4048
         assert list(records[0].keys()) == [
             "event_id",
             "event_type",
