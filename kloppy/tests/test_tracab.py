--- conflicted
+++ resolved
@@ -151,27 +151,13 @@
         assert dataset.dataset_type == DatasetType.TRACKING
         assert len(dataset.records) == 7
         assert len(dataset.metadata.periods) == 2
-<<<<<<< HEAD
         assert dataset.metadata.orientation == Orientation.AWAY_HOME
-        assert dataset.metadata.periods[0] == Period(
-            id=1,
-            start_timestamp=73940.32,
-            end_timestamp=76656.32,
-        )
-
-        assert dataset.metadata.periods[1] == Period(
-            id=2,
-            start_timestamp=77684.56,
-            end_timestamp=80717.32,
-=======
-        assert dataset.metadata.orientation == Orientation.HOME_AWAY
         assert dataset.metadata.periods[0].id == 1
         assert dataset.metadata.periods[0].start_timestamp == timedelta(
             seconds=100 / 25
         )
         assert dataset.metadata.periods[0].end_timestamp == timedelta(
             seconds=102 / 25
->>>>>>> 92a4818d
         )
         assert dataset.metadata.periods[1].id == 2
         assert dataset.metadata.periods[1].start_timestamp == timedelta(
@@ -187,14 +173,9 @@
         assert dataset.records[3].frame_id == 200
         assert dataset.records[3].timestamp == timedelta(seconds=0)
 
-<<<<<<< HEAD
-        player_home_1 = dataset.metadata.teams[0].get_player_by_jersey_number(
-            1
-=======
         # Check frame data
-        player_home_19 = dataset.metadata.teams[0].get_player_by_jersey_number(
-            19
->>>>>>> 92a4818d
+        player_home_1 = dataset.metadata.teams[0].get_player_by_jersey_number(
+            1
         )
         assert dataset.records[0].players_data[
             player_home_1
@@ -238,10 +219,5 @@
         )
 
         assert dataset.records[0].players_data[
-<<<<<<< HEAD
-            player_home_1
-        ].coordinates == Point(x=1.0019047619047619, y=0.49602941176470583)
-=======
-            player_home_19
-        ].coordinates == Point(x=0.37660000000000005, y=0.5489999999999999)
->>>>>>> 92a4818d
+            player_home_1
+        ].coordinates == Point(x=1.0019047619047619, y=0.49602941176470583)