--- conflicted
+++ resolved
@@ -13,12 +13,9 @@
     DatasetType,
     CardType,
     FormationType,
-<<<<<<< HEAD
     DuelQualifier,
     DuelType,
-=======
     CounterAttackQualifier,
->>>>>>> e4c892b8
 )
 
 from kloppy.domain.models.event import EventType
@@ -117,7 +114,11 @@
         # Check OFFSIDE pass has end_coordinates
         assert dataset.events[20].receiver_coordinates.x == 89.3  # 2360555167
 
-<<<<<<< HEAD
+        # Check counterattack
+        assert (
+            CounterAttackQualifier(value=True) in dataset.events[17].qualifiers
+        )  # 2318695229
+
         # Check DuelQualifiers
         assert (
             dataset.events[7].get_qualifier_values(DuelQualifier)[1].value
@@ -127,12 +128,6 @@
             dataset.events[8].get_qualifier_values(DuelQualifier)[1].value
             == DuelType.GROUND
         )
-=======
-        # Check counterattack
-        assert (
-            CounterAttackQualifier(value=True) in dataset.events[17].qualifiers
-        )  # 2318695229
->>>>>>> e4c892b8
 
     def test_correct_normalized_deserialization(
         self, f7_data: str, f24_data: str
