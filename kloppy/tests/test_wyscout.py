--- conflicted
+++ resolved
@@ -67,13 +67,10 @@
             data_version="V2",
         )
         assert dataset.records[2].coordinates == Point(29.0, 6.0)
-<<<<<<< HEAD
         assert dataset.events[137].event_type == EventType.CLEARANCE
-=======
         assert dataset.events[11].event_type == EventType.MISCONTROL
         assert dataset.events[136].event_type == EventType.CLEARANCE
-
->>>>>>> 8b4b5a14
+        
         assert (
             dataset.events[39].get_qualifier_value(DuelQualifier)
             == DuelType.GROUND
