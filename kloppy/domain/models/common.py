--- conflicted
+++ resolved
@@ -617,13 +617,11 @@
     if provider == Provider.SKILLCORNER:
         return SkillCornerCoordinateSystem(normalized=False, **kwargs)
 
-<<<<<<< HEAD
     if provider == Provider.DATAFACTORY:
         return DatafactoryCoordinateSystem(normalized=False, **kwargs)
-=======
+
     if provider == Provider.SECONDSPECTRUM:
         return SecondSpectrumCoordinateSystem(normalized=False, **kwargs)
->>>>>>> 81a6313b
 
 
 class DatasetFlag(Flag):
