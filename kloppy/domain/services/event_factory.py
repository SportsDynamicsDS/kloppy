--- conflicted
+++ resolved
@@ -10,11 +10,8 @@
     TakeOnEvent,
     RecoveryEvent,
     CarryEvent,
-<<<<<<< HEAD
     DuelEvent,
-=======
     ClearanceEvent,
->>>>>>> 63153353
     FormationChangeEvent,
     BallOutEvent,
     PlayerOnEvent,
@@ -87,13 +84,11 @@
     def build_carry(self, **kwargs) -> CarryEvent:
         return create_event(CarryEvent, **kwargs)
 
-<<<<<<< HEAD
+    def build_clearance(self, **kwargs) -> ClearanceEvent:
+        return create_event(ClearanceEvent, **kwargs)
+
     def build_duel(self, **kwargs) -> DuelEvent:
         return create_event(DuelEvent, **kwargs)
-=======
-    def build_clearance(self, **kwargs) -> ClearanceEvent:
-        return create_event(ClearanceEvent, **kwargs)
->>>>>>> 63153353
 
     def build_formation_change(self, **kwargs) -> FormationChangeEvent:
         return create_event(FormationChangeEvent, **kwargs)
