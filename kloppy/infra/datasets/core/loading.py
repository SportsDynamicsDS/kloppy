import os, logging

import requests

from typing import Dict, Union

<<<<<<< HEAD
from kloppy.domain import TrackingDataSet
=======
from kloppy.domain import TrackingDataset
>>>>>>> 20edb6a7

from .registered import _DATASET_REGISTRY


logger = logging.getLogger(__name__)


def download_file(url, local_filename):
    with requests.get(url, stream=True) as r:
        r.raise_for_status()
        with open(local_filename, 'wb') as f:
            for chunk in r.iter_content(chunk_size=8192):
                f.write(chunk)


def get_local_files(dataset_name: str, files: Dict[str, str]) -> Dict[str, str]:
    datasets_base_dir = os.environ.get('KLOPPY_BASE_DIR', None)
    if not datasets_base_dir:
        datasets_base_dir = os.path.expanduser('~/kloppy_datasets')

    dataset_base_dir = f'{datasets_base_dir}/{dataset_name}'
    if not os.path.exists(dataset_base_dir):
        os.makedirs(dataset_base_dir)

    local_files = {}
    for file_key, file_url in files.items():
        filename = f"{file_key}={file_url.split('/')[-1]}"
        local_filename = f'{dataset_base_dir}/{filename}'
        if not os.path.exists(local_filename):
            print(f'Downloading {filename}...')
            download_file(file_url, local_filename)
            print('Done')
        else:
            print(f'Using local cached file {local_filename}')
        local_files[file_key] = local_filename
    return local_files


<<<<<<< HEAD
def load(data_set_name: str, options=None, **dataset_kwargs) -> Union[TrackingDataSet, EventDataSet]:
    if data_set_name not in _DATASET_REGISTRY:
        raise ValueError(f"Dataset {data_set_name} not found")
=======
def load(dataset_name: str, options=None, **dataset_kwargs) -> Union[TrackingDataset]:
    if dataset_name not in _DATASET_REGISTRY:
        raise ValueError(f"Dataset {dataset_name} not found")
>>>>>>> 20edb6a7

    builder_cls = _DATASET_REGISTRY[dataset_name]
    builder = builder_cls()

    dataset_urls = builder.get_dataset_urls(**dataset_kwargs)
    dataset_local_files = get_local_files(dataset_name, dataset_urls)

    file_handlers = {
        local_file_key: open(local_file_name, 'rb')
        for local_file_key, local_file_name
        in dataset_local_files.items()
    }

    try:
        serializer_cls = builder.get_serializer_cls()
        serializer = serializer_cls()
        dataset = serializer.deserialize(
            inputs=file_handlers,
            options=options
        )
    finally:
        for fp in file_handlers.values():
            fp.close()
    return dataset<|MERGE_RESOLUTION|>--- conflicted
+++ resolved
@@ -4,11 +4,7 @@
 
 from typing import Dict, Union
 
-<<<<<<< HEAD
-from kloppy.domain import TrackingDataSet
-=======
-from kloppy.domain import TrackingDataset
->>>>>>> 20edb6a7
+from kloppy.domain import TrackingDataset, EventDataset
 
 from .registered import _DATASET_REGISTRY
 
@@ -38,24 +34,18 @@
         filename = f"{file_key}={file_url.split('/')[-1]}"
         local_filename = f'{dataset_base_dir}/{filename}'
         if not os.path.exists(local_filename):
-            print(f'Downloading {filename}...')
+            logger.info(f'Downloading {filename}')
             download_file(file_url, local_filename)
-            print('Done')
+            logger.info('Download complete')
         else:
-            print(f'Using local cached file {local_filename}')
+            logger.info(f'Using local cached file {local_filename}')
         local_files[file_key] = local_filename
     return local_files
 
 
-<<<<<<< HEAD
-def load(data_set_name: str, options=None, **dataset_kwargs) -> Union[TrackingDataSet, EventDataSet]:
-    if data_set_name not in _DATASET_REGISTRY:
-        raise ValueError(f"Dataset {data_set_name} not found")
-=======
-def load(dataset_name: str, options=None, **dataset_kwargs) -> Union[TrackingDataset]:
+def load(dataset_name: str, options=None, **dataset_kwargs) -> Union[TrackingDataset, EventDataset]:
     if dataset_name not in _DATASET_REGISTRY:
         raise ValueError(f"Dataset {dataset_name} not found")
->>>>>>> 20edb6a7
 
     builder_cls = _DATASET_REGISTRY[dataset_name]
     builder = builder_cls()
