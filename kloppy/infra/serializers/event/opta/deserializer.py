from typing import Tuple, Dict, List, NamedTuple, IO
import logging
from datetime import datetime
import pytz
from lxml import objectify

from kloppy.domain import (
    EventDataset,
    Team,
    Period,
    Point,
    BallState,
    DatasetFlag,
    Orientation,
    PassEvent,
    ShotEvent,
    TakeOnEvent,
    GenericEvent,
    PassResult,
    ShotResult,
    TakeOnResult,
    DuelResult,
    DuelType,
    DuelQualifier,
    Ground,
    Score,
    Provider,
    Metadata,
    Player,
    Position,
    RecoveryEvent,
    BallOutEvent,
    FoulCommittedEvent,
    FormationChangeEvent,
    FormationType,
    CardEvent,
    CardType,
    CardQualifier,
    Qualifier,
    SetPieceQualifier,
    SetPieceType,
    BodyPartQualifier,
    BodyPart,
    PassType,
    PassQualifier,
    CounterAttackQualifier,
)
from kloppy.exceptions import DeserializationError
from kloppy.infra.serializers.event.deserializer import EventDataDeserializer
from kloppy.utils import performance_logging

logger = logging.getLogger(__name__)

EVENT_TYPE_START_PERIOD = 32
EVENT_TYPE_END_PERIOD = 30
EVENT_TYPE_DELETED_EVENT = 43

EVENT_TYPE_PASS = 1
EVENT_TYPE_OFFSIDE_PASS = 2
EVENT_TYPE_TAKE_ON = 3
EVENT_TYPE_TACKLE = 7
EVENT_TYPE_AERIAL = 44
EVENT_TYPE_50_50 = 67
EVENT_TYPE_CLEARANCE = 12
EVENT_TYPE_SHOT_MISS = 13
EVENT_TYPE_SHOT_POST = 14
EVENT_TYPE_SHOT_SAVED = 15
EVENT_TYPE_SHOT_GOAL = 16
EVENT_TYPE_BALL_OUT = 5
EVENT_TYPE_CORNER_AWARDED = 6
EVENT_TYPE_FOUL_COMMITTED = 4
EVENT_TYPE_CARD = 17
EVENT_TYPE_RECOVERY = 49
EVENT_TYPE_FORMATION_CHANGE = 40

BALL_OUT_EVENTS = [EVENT_TYPE_BALL_OUT, EVENT_TYPE_CORNER_AWARDED]
DUEL_EVENTS = [EVENT_TYPE_TACKLE, EVENT_TYPE_AERIAL, EVENT_TYPE_50_50]

BALL_OWNING_EVENTS = (
    EVENT_TYPE_PASS,
    EVENT_TYPE_OFFSIDE_PASS,
    EVENT_TYPE_TAKE_ON,
    EVENT_TYPE_SHOT_MISS,
    EVENT_TYPE_SHOT_POST,
    EVENT_TYPE_SHOT_SAVED,
    EVENT_TYPE_SHOT_GOAL,
    EVENT_TYPE_RECOVERY,
)

EVENT_QUALIFIER_GOAL_KICK = 124
EVENT_QUALIFIER_FREE_KICK = 5
EVENT_QUALIFIER_THROW_IN = 107
EVENT_QUALIFIER_CORNER_KICK = 6
EVENT_QUALIFIER_PENALTY = 9
EVENT_QUALIFIER_KICK_OFF = 279
EVENT_QUALIFIER_FREE_KICK_SHOT = 26

EVENT_QUALIFIER_HEAD_PASS = 3
EVENT_QUALIFIER_HEAD = 15
EVENT_QUALIFIER_LEFT_FOOT = 72
EVENT_QUALIFIER_RIGHT_FOOT = 20
EVENT_QUALIFIER_OTHER_BODYPART = 21

EVENT_QUALIFIER_LONG_BALL = 1
EVENT_QUALIFIER_CROSS = 2
EVENT_QUALIFIER_THROUGH_BALL = 4
EVENT_QUALIFIER_CHIPPED_BALL = 155
EVENT_QUALIFIER_LAUNCH = 157
EVENT_QUALIFIER_FLICK_ON = 168
EVENT_QUALIFIER_SWITCH_OF_PLAY = 196
EVENT_QUALIFIER_ASSIST = 210
EVENT_QUALIFIER_ASSIST_2ND = 218

EVENT_QUALIFIER_FIRST_YELLOW_CARD = 31
EVENT_QUALIFIER_SECOND_YELLOW_CARD = 32
EVENT_QUALIFIER_RED_CARD = 33

EVENT_QUALIFIER_COUNTER_ATTACK = 23

EVENT_QUALIFIER_TEAM_FORMATION = 130

event_type_names = {
    1: "pass",
    2: "offside pass",
    3: "take on",
    4: "foul",
    5: "out",
    6: "corner awarded",
    7: "tackle",
    8: "interception",
    9: "turnover",
    10: "save",
    11: "claim",
    12: "clearance",
    13: "miss",
    14: "post",
    15: "attempt saved",
    16: "goal",
    17: "card",
    18: "player off",
    19: "player on",
    20: "player retired",
    21: "player returns",
    22: "player becomes goalkeeper",
    23: "goalkeeper becomes player",
    24: "condition change",
    25: "official change",
    26: "unknown26",
    27: "start delay",
    28: "end delay",
    29: "unknown29",
    30: "end",
    31: "unknown31",
    32: "start",
    33: "unknown33",
    34: "team set up",
    35: "player changed position",
    36: "player changed jersey number",
    37: "collection end",
    38: "temp_goal",
    39: "temp_attempt",
    40: "formation change",
    41: "punch",
    42: "good skill",
    43: "deleted event",
    44: "aerial",
    45: "challenge",
    46: "unknown46",
    47: "rescinded card",
    48: "unknown46",
    49: "ball recovery",
    50: "dispossessed",
    51: "error",
    52: "keeper pick-up",
    53: "cross not claimed",
    54: "smother",
    55: "offside provoked",
    56: "shield ball opp",
    57: "foul throw in",
    58: "penalty faced",
    59: "keeper sweeper",
    60: "chance missed",
    61: "ball touch",
    62: "unknown62",
    63: "temp_save",
    64: "resume",
    65: "contentious referee decision",
    66: "possession data",
    67: "50/50",
    68: "referee drop ball",
    69: "failed to block",
    70: "injury time announcement",
    71: "coach setup",
    72: "caught offside",
    73: "other ball contact",
    74: "blocked pass",
    75: "delayed start",
    76: "early end",
    77: "player off pitch",
}

formations = {
    2: FormationType.FOUR_FOUR_TWO,
    3: FormationType.FOUR_ONE_TWO_ONE_TWO,
    4: FormationType.FOUR_THREE_THREE,
    5: FormationType.FOUR_FIVE_ONE,
    6: FormationType.FOUR_FOUR_ONE_ONE,
    7: FormationType.FOUR_ONE_FOUR_ONE,
    8: FormationType.FOUR_TWO_THREE_ONE,
    9: FormationType.FOUR_THREE_TWO_ONE,
    10: FormationType.FIVE_THREE_TWO,
    11: FormationType.FIVE_FOUR_ONE,
    12: FormationType.THREE_FIVE_TWO,
    13: FormationType.THREE_FOUR_THREE,
    14: FormationType.THREE_ONE_THREE_ONE_TWO,
    15: FormationType.FOUR_TWO_TWO_TWO,
    16: FormationType.THREE_FIVE_ONE_ONE,
    17: FormationType.THREE_FOUR_TWO_ONE,
    18: FormationType.THREE_FOUR_ONE_TWO,
    19: FormationType.THREE_ONE_FOUR_TWO,
    20: FormationType.THREE_ONE_TWO_ONE_THREE,
    21: FormationType.FOUR_ONE_THREE_TWO,
    22: FormationType.FOUR_TWO_FOUR_ZERO,
    23: FormationType.FOUR_THREE_ONE_TWO,
    24: FormationType.THREE_TWO_FOUR_ONE,
    25: FormationType.THREE_THREE_THREE_ONE,
}


def _parse_f24_datetime(dt_str: str) -> float:
    return (
        datetime.strptime(dt_str, "%Y-%m-%dT%H:%M:%S.%f")
        .replace(tzinfo=pytz.utc)
        .timestamp()
    )


def _parse_pass(raw_qualifiers: Dict[int, str], outcome: int) -> Dict:
    if outcome:
        result = PassResult.COMPLETE
    else:
        result = PassResult.INCOMPLETE
    receiver_coordinates = Point(
        x=float(raw_qualifiers[140]) if 140 in raw_qualifiers else 0,
        y=float(raw_qualifiers[141]) if 141 in raw_qualifiers else 0,
    )

    qualifiers = _get_event_qualifiers(raw_qualifiers)

    return dict(
        result=result,
        receiver_coordinates=receiver_coordinates,
        receiver_player=None,
        receive_timestamp=None,
        qualifiers=qualifiers,
    )


def _parse_offside_pass(raw_qualifiers: List) -> Dict:
    qualifiers = _get_event_qualifiers(raw_qualifiers)
    return dict(
        result=PassResult.OFFSIDE,
        receiver_coordinates=Point(
            x=float(raw_qualifiers[140]), y=float(raw_qualifiers[141])
        ),
        receiver_player=None,
        receive_timestamp=None,
        qualifiers=qualifiers,
    )


def _parse_take_on(outcome: int) -> Dict:
    if outcome:
        result = TakeOnResult.COMPLETE
    else:
        result = TakeOnResult.INCOMPLETE
    return dict(result=result)


def _parse_clearance(raw_qualifiers: List) -> Dict:
    return dict(qualifiers=_get_event_qualifiers(raw_qualifiers))


def _parse_card(raw_qualifiers: List) -> Dict:
    qualifiers = _get_event_qualifiers(raw_qualifiers)

    if EVENT_QUALIFIER_RED_CARD in qualifiers:
        card_type = CardType.RED
    elif EVENT_QUALIFIER_FIRST_YELLOW_CARD in qualifiers:
        card_type = CardType.FIRST_YELLOW
    elif EVENT_QUALIFIER_SECOND_YELLOW_CARD in qualifiers:
        card_type = CardType.SECOND_YELLOW
    else:
        card_type = None

    return dict(result=None, qualifiers=qualifiers, card_type=card_type)


def _parse_formation_change(raw_qualifiers: List) -> Dict:
    formation_id = int(raw_qualifiers[EVENT_QUALIFIER_TEAM_FORMATION])
    formation = formations[formation_id]

    return dict(formation_type=formation)


def _parse_shot(
    raw_qualifiers: Dict[int, str], type_id: int, coordinates: Point
) -> Dict:
    if type_id == EVENT_TYPE_SHOT_GOAL:
        if 28 in raw_qualifiers:
            coordinates = Point(x=100 - coordinates.x, y=100 - coordinates.y)
            result = ShotResult.OWN_GOAL
            # ball_owning_team =
            # timestamp =
        else:
            result = ShotResult.GOAL
    elif 82 in raw_qualifiers:
        result = ShotResult.BLOCKED
    elif type_id == EVENT_TYPE_SHOT_MISS:
        result = ShotResult.OFF_TARGET
    elif type_id == EVENT_TYPE_SHOT_POST:
        result = ShotResult.OFF_TARGET
    elif type_id == EVENT_TYPE_SHOT_SAVED:
        result = ShotResult.SAVED
    else:
        result = None

    qualifiers = _get_event_qualifiers(raw_qualifiers)

    return dict(coordinates=coordinates, result=result, qualifiers=qualifiers)


def _parse_duel(raw_qualifiers: List, type_id: int, outcome: int) -> Dict:
    qualifiers = _get_event_qualifiers(raw_qualifiers)
    if type_id == EVENT_TYPE_TACKLE:
        qualifiers.extend([DuelQualifier(value=DuelType.GROUND)])
    elif type_id == EVENT_TYPE_AERIAL:
        qualifiers.extend(
            [
                DuelQualifier(value=DuelType.LOOSE_BALL),
                DuelQualifier(value=DuelType.AERIAL),
            ]
        )
    elif type_id == EVENT_TYPE_50_50:
        qualifiers.extend(
            [
                DuelQualifier(value=DuelType.LOOSE_BALL),
                DuelQualifier(value=DuelType.GROUND),
            ]
        )

    result = DuelResult.WON if outcome else DuelResult.LOST

    return dict(
        result=result,
        qualifiers=qualifiers,
    )


def _parse_team_players(
    f7_root, team_ref: str
) -> Tuple[str, Dict[str, Dict[str, str]]]:
    matchdata_path = objectify.ObjectPath("SoccerFeed.SoccerDocument")
    team_elms = list(matchdata_path.find(f7_root).iterchildren("Team"))
    for team_elm in team_elms:
        if team_elm.attrib["uID"] == team_ref:
            team_name = str(team_elm.find("Name"))
            players = {
                player_elm.attrib["uID"]: dict(
                    first_name=str(
                        player_elm.find("PersonName").find("First")
                    ),
                    last_name=str(player_elm.find("PersonName").find("Last")),
                )
                for player_elm in team_elm.iterchildren("Player")
            }
            break
    else:
        raise DeserializationError(f"Could not parse players for {team_ref}")

    return team_name, players


def _team_from_xml_elm(team_elm, f7_root) -> Team:
    # This should not happen here
    team_name, team_players = _parse_team_players(
        f7_root, team_elm.attrib["TeamRef"]
    )

    team_id = team_elm.attrib["TeamRef"].lstrip("t")
    formation = "-".join(list(team_elm.attrib["Formation"]))
    team = Team(
        team_id=str(team_id),
        name=team_name,
        ground=Ground.HOME
        if team_elm.attrib["Side"] == "Home"
        else Ground.AWAY,
        starting_formation=FormationType(formation),
    )
    team.players = [
        Player(
            player_id=player_elm.attrib["PlayerRef"].lstrip("p"),
            team=team,
            jersey_no=int(player_elm.attrib["ShirtNumber"]),
            first_name=team_players[player_elm.attrib["PlayerRef"]][
                "first_name"
            ],
            last_name=team_players[player_elm.attrib["PlayerRef"]][
                "last_name"
            ],
            starting=True if player_elm.attrib["Status"] == "Start" else False,
            position=Position(
                position_id=player_elm.attrib["Formation_Place"],
                name=player_elm.attrib["Position"],
                coordinates=None,
            ),
        )
        for player_elm in team_elm.find("PlayerLineUp").iterchildren(
            "MatchPlayer"
        )
    ]
    return team


def _get_event_qualifiers(raw_qualifiers: List) -> List[Qualifier]:
    qualifiers = []
    qualifiers.extend(_get_event_setpiece_qualifiers(raw_qualifiers))
    qualifiers.extend(_get_event_bodypart_qualifiers(raw_qualifiers))
    qualifiers.extend(_get_event_pass_qualifiers(raw_qualifiers))
    qualifiers.extend(_get_event_card_qualifiers(raw_qualifiers))
    qualifiers.extend(_get_event_counter_attack_qualifiers(raw_qualifiers))
    return qualifiers


def _get_event_pass_qualifiers(raw_qualifiers: List) -> List[Qualifier]:
    qualifiers = []
    if EVENT_QUALIFIER_CROSS in raw_qualifiers:
        qualifiers.append(PassQualifier(value=PassType.CROSS))
    elif EVENT_QUALIFIER_LONG_BALL in raw_qualifiers:
        qualifiers.append(PassQualifier(value=PassType.LONG_BALL))
    elif EVENT_QUALIFIER_CHIPPED_BALL in raw_qualifiers:
        qualifiers.append(PassQualifier(value=PassType.CHIPPED_PASS))
    elif EVENT_QUALIFIER_THROUGH_BALL in raw_qualifiers:
        qualifiers.append(PassQualifier(value=PassType.THROUGH_BALL))
    elif EVENT_QUALIFIER_LAUNCH in raw_qualifiers:
        qualifiers.append(PassQualifier(value=PassType.LAUNCH))
    elif EVENT_QUALIFIER_FLICK_ON in raw_qualifiers:
        qualifiers.append(PassQualifier(value=PassType.FLICK_ON))
    elif EVENT_QUALIFIER_ASSIST in raw_qualifiers:
        qualifiers.append(PassQualifier(value=PassType.ASSIST))
    elif EVENT_QUALIFIER_ASSIST_2ND in raw_qualifiers:
        qualifiers.append(PassQualifier(value=PassType.ASSIST_2ND))
    return qualifiers


def _get_event_setpiece_qualifiers(raw_qualifiers: List) -> List[Qualifier]:
    qualifiers = []
    if EVENT_QUALIFIER_CORNER_KICK in raw_qualifiers:
        qualifiers.append(SetPieceQualifier(value=SetPieceType.CORNER_KICK))
    elif (
        EVENT_QUALIFIER_FREE_KICK in raw_qualifiers
        or EVENT_QUALIFIER_FREE_KICK_SHOT in raw_qualifiers
    ):
        qualifiers.append(SetPieceQualifier(value=SetPieceType.FREE_KICK))
    elif EVENT_QUALIFIER_PENALTY in raw_qualifiers:
        qualifiers.append(SetPieceQualifier(value=SetPieceType.PENALTY))
    elif EVENT_QUALIFIER_THROW_IN in raw_qualifiers:
        qualifiers.append(SetPieceQualifier(value=SetPieceType.THROW_IN))
    elif EVENT_QUALIFIER_KICK_OFF in raw_qualifiers:
        qualifiers.append(SetPieceQualifier(value=SetPieceType.KICK_OFF))
    elif EVENT_QUALIFIER_GOAL_KICK in raw_qualifiers:
        qualifiers.append(SetPieceQualifier(value=SetPieceType.GOAL_KICK))
    return qualifiers


def _get_event_bodypart_qualifiers(raw_qualifiers: List) -> List[Qualifier]:
    qualifiers = []
    if EVENT_QUALIFIER_HEAD_PASS in raw_qualifiers:
        qualifiers.append(BodyPartQualifier(value=BodyPart.HEAD))
    elif EVENT_QUALIFIER_HEAD in raw_qualifiers:
        qualifiers.append(BodyPartQualifier(value=BodyPart.HEAD))
    elif EVENT_QUALIFIER_LEFT_FOOT in raw_qualifiers:
        qualifiers.append(BodyPartQualifier(value=BodyPart.LEFT_FOOT))
    elif EVENT_QUALIFIER_RIGHT_FOOT in raw_qualifiers:
        qualifiers.append(BodyPartQualifier(value=BodyPart.RIGHT_FOOT))
    elif EVENT_QUALIFIER_OTHER_BODYPART in raw_qualifiers:
        qualifiers.append(BodyPartQualifier(value=BodyPart.OTHER))
    return qualifiers


def _get_event_card_qualifiers(raw_qualifiers: List) -> List[Qualifier]:
    qualifiers = []
    if EVENT_QUALIFIER_RED_CARD in raw_qualifiers:
        qualifiers.append(CardQualifier(value=CardType.RED))
    elif EVENT_QUALIFIER_FIRST_YELLOW_CARD in raw_qualifiers:
        qualifiers.append(CardQualifier(value=CardType.FIRST_YELLOW))
    elif EVENT_QUALIFIER_SECOND_YELLOW_CARD in raw_qualifiers:
        qualifiers.append(CardQualifier(value=CardType.SECOND_YELLOW))

    return qualifiers


def _get_event_counter_attack_qualifiers(
    raw_qualifiers: List,
) -> List[Qualifier]:
    qualifiers = []
    if EVENT_QUALIFIER_COUNTER_ATTACK in raw_qualifiers:
        qualifiers.append(CounterAttackQualifier(True))

    return qualifiers


def _get_event_type_name(type_id: int) -> str:
    return event_type_names.get(type_id, "unknown")


class OptaInputs(NamedTuple):
    f7_data: IO[bytes]
    f24_data: IO[bytes]


class OptaDeserializer(EventDataDeserializer[OptaInputs]):
    @property
    def provider(self) -> Provider:
        return Provider.OPTA

    def deserialize(self, inputs: OptaInputs) -> EventDataset:
        transformer = self.get_transformer(length=100, width=100)

        with performance_logging("load data", logger=logger):
            f7_root = objectify.fromstring(inputs.f7_data.read())
            f24_root = objectify.fromstring(inputs.f24_data.read())

        with performance_logging("parse data", logger=logger):
            matchdata_path = objectify.ObjectPath(
                "SoccerFeed.SoccerDocument.MatchData"
            )
            team_elms = list(
                matchdata_path.find(f7_root).iterchildren("TeamData")
            )

            home_score = None
            away_score = None
            for team_elm in team_elms:
                if team_elm.attrib["Side"] == "Home":
                    home_score = team_elm.attrib["Score"]
                    home_team = _team_from_xml_elm(team_elm, f7_root)
                elif team_elm.attrib["Side"] == "Away":
                    away_score = team_elm.attrib["Score"]
                    away_team = _team_from_xml_elm(team_elm, f7_root)
                else:
                    raise DeserializationError(
                        f"Unknown side: {team_elm.attrib['Side']}"
                    )
            score = Score(home=home_score, away=away_score)
            teams = [home_team, away_team]

            if len(home_team.players) == 0 or len(away_team.players) == 0:
                raise DeserializationError("LineUp incomplete")

            game_elm = f24_root.find("Game")
            periods = [
                Period(
                    id=1,
                    start_timestamp=None,
                    end_timestamp=None,
                ),
                Period(
                    id=2,
                    start_timestamp=None,
                    end_timestamp=None,
                ),
            ]
            possession_team = None
            events = []
            for event_elm in game_elm.iterchildren("Event"):
                event_id = event_elm.attrib["id"]
                type_id = int(event_elm.attrib["type_id"])
                timestamp = _parse_f24_datetime(event_elm.attrib["timestamp"])
                period_id = int(event_elm.attrib["period_id"])
                for period in periods:
                    if period.id == period_id:
                        break
                else:
                    logger.debug(
                        f"Skipping event {event_id} because period doesn't match {period_id}"
                    )
                    continue

                if type_id == EVENT_TYPE_START_PERIOD:
                    logger.debug(
                        f"Set start of period {period.id} to {timestamp}"
                    )
                    period.start_timestamp = timestamp
                elif type_id == EVENT_TYPE_END_PERIOD:
                    logger.debug(
                        f"Set end of period {period.id} to {timestamp}"
                    )
                    period.end_timestamp = timestamp
                elif type_id == EVENT_TYPE_DELETED_EVENT:
                    logger.debug(
                        f"Skipping event {event_id} because it is a deleted event (type id - {type_id})"
                    )
                    continue
                else:
                    if not period.start_timestamp:
                        # not started yet
                        continue

                    if event_elm.attrib["team_id"] == home_team.team_id:
                        team = teams[0]
                    elif event_elm.attrib["team_id"] == away_team.team_id:
                        team = teams[1]
                    else:
                        raise DeserializationError(
                            f"Unknown team_id {event_elm.attrib['team_id']}"
                        )

                    x = float(event_elm.attrib["x"])
                    y = float(event_elm.attrib["y"])
                    outcome = int(event_elm.attrib["outcome"])
                    raw_qualifiers = {
                        int(
                            qualifier_elm.attrib["qualifier_id"]
                        ): qualifier_elm.attrib.get("value")
                        for qualifier_elm in event_elm.iterchildren("Q")
                    }
                    player = None
                    if "player_id" in event_elm.attrib:
                        player = team.get_player_by_id(
                            event_elm.attrib["player_id"]
                        )

                    if type_id in BALL_OWNING_EVENTS:
                        possession_team = team

                    generic_event_kwargs = dict(
                        # from DataRecord
                        period=period,
                        timestamp=timestamp - period.start_timestamp,
                        ball_owning_team=possession_team,
                        ball_state=BallState.ALIVE,
                        # from Event
                        event_id=event_id,
                        team=team,
                        player=player,
                        coordinates=Point(x=x, y=y),
                        raw_event=event_elm,
                    )

                    if type_id == EVENT_TYPE_PASS:
                        pass_event_kwargs = _parse_pass(
                            raw_qualifiers, outcome
                        )
                        event = self.event_factory.build_pass(
                            **pass_event_kwargs,
                            **generic_event_kwargs,
                        )
                    elif type_id == EVENT_TYPE_OFFSIDE_PASS:
                        pass_event_kwargs = _parse_offside_pass(raw_qualifiers)
                        event = self.event_factory.build_pass(
                            **pass_event_kwargs,
                            **generic_event_kwargs,
                        )
                    elif type_id == EVENT_TYPE_TAKE_ON:
                        take_on_event_kwargs = _parse_take_on(outcome)
                        event = self.event_factory.build_take_on(
                            **take_on_event_kwargs,
                            **generic_event_kwargs,
                        )
                    elif type_id in (
                        EVENT_TYPE_SHOT_MISS,
                        EVENT_TYPE_SHOT_POST,
                        EVENT_TYPE_SHOT_SAVED,
                        EVENT_TYPE_SHOT_GOAL,
                    ):
                        if type_id == EVENT_TYPE_SHOT_GOAL:
                            if 374 in raw_qualifiers.keys():
                                generic_event_kwargs["timestamp"] = (
                                    _parse_f24_datetime(
                                        raw_qualifiers.get(374).replace(
                                            " ", "T"
                                        )
                                    )
                                    - period.start_timestamp
                                )
                        shot_event_kwargs = _parse_shot(
                            raw_qualifiers,
                            type_id,
                            coordinates=generic_event_kwargs["coordinates"],
                        )
                        kwargs = {}
                        kwargs.update(generic_event_kwargs)
                        kwargs.update(shot_event_kwargs)
                        event = self.event_factory.build_shot(**kwargs)

                    elif type_id == EVENT_TYPE_RECOVERY:
                        event = self.event_factory.build_recovery(
                            result=None,
                            qualifiers=None,
                            **generic_event_kwargs,
                        )

                    elif type_id == EVENT_TYPE_CLEARANCE:
                        clearance_event_kwargs = _parse_clearance(
                            raw_qualifiers
                        )
                        event = self.event_factory.build_clearance(
                            result=None,
                            **clearance_event_kwargs,
                            **generic_event_kwargs,
                        )
<<<<<<< HEAD

                    elif type_id in DUEL_EVENTS:
                        duel_event_kwargs = _parse_duel(
                            raw_qualifiers, type_id, outcome
                        )
                        event = self.event_factory.build_duel(
                            **duel_event_kwargs,
                            **generic_event_kwargs,
                        )

                    elif type_id == EVENT_TYPE_FOUL_COMMITTED:
=======
                    elif (type_id == EVENT_TYPE_FOUL_COMMITTED) and (
                        outcome == 0
                    ):
>>>>>>> e4c892b8
                        event = self.event_factory.build_foul_committed(
                            result=None,
                            qualifiers=None,
                            **generic_event_kwargs,
                        )

                    elif type_id in BALL_OUT_EVENTS:
                        generic_event_kwargs["ball_state"] = BallState.DEAD
                        event = self.event_factory.build_ball_out(
                            result=None,
                            qualifiers=None,
                            **generic_event_kwargs,
                        )

                    elif type_id == EVENT_TYPE_FORMATION_CHANGE:
                        formation_change_event_kwargs = (
                            _parse_formation_change(raw_qualifiers)
                        )
                        event = self.event_factory.build_formation_change(
                            result=None,
                            qualifiers=None,
                            **formation_change_event_kwargs,
                            **generic_event_kwargs,
                        )

                    elif type_id == EVENT_TYPE_CARD:
                        generic_event_kwargs["ball_state"] = BallState.DEAD
                        card_event_kwargs = _parse_card(raw_qualifiers)

                        event = self.event_factory.build_card(
                            **card_event_kwargs,
                            **generic_event_kwargs,
                        )

                    else:
                        event = self.event_factory.build_generic(
                            **generic_event_kwargs,
                            result=None,
                            qualifiers=None,
                            event_name=_get_event_type_name(type_id),
                        )

                    if self.should_include_event(event):
                        events.append(transformer.transform_event(event))

        metadata = Metadata(
            teams=teams,
            periods=periods,
            pitch_dimensions=transformer.get_to_coordinate_system().pitch_dimensions,
            score=score,
            frame_rate=None,
            orientation=Orientation.ACTION_EXECUTING_TEAM,
            flags=DatasetFlag.BALL_OWNING_TEAM,
            provider=Provider.OPTA,
            coordinate_system=transformer.get_to_coordinate_system(),
        )

        return EventDataset(
            metadata=metadata,
            records=events,
        )<|MERGE_RESOLUTION|>--- conflicted
+++ resolved
@@ -693,14 +693,12 @@
                         kwargs.update(generic_event_kwargs)
                         kwargs.update(shot_event_kwargs)
                         event = self.event_factory.build_shot(**kwargs)
-
                     elif type_id == EVENT_TYPE_RECOVERY:
                         event = self.event_factory.build_recovery(
                             result=None,
                             qualifiers=None,
                             **generic_event_kwargs,
                         )
-
                     elif type_id == EVENT_TYPE_CLEARANCE:
                         clearance_event_kwargs = _parse_clearance(
                             raw_qualifiers
@@ -710,8 +708,6 @@
                             **clearance_event_kwargs,
                             **generic_event_kwargs,
                         )
-<<<<<<< HEAD
-
                     elif type_id in DUEL_EVENTS:
                         duel_event_kwargs = _parse_duel(
                             raw_qualifiers, type_id, outcome
@@ -720,19 +716,14 @@
                             **duel_event_kwargs,
                             **generic_event_kwargs,
                         )
-
-                    elif type_id == EVENT_TYPE_FOUL_COMMITTED:
-=======
                     elif (type_id == EVENT_TYPE_FOUL_COMMITTED) and (
-                        outcome == 0
+                            outcome == 0
                     ):
->>>>>>> e4c892b8
                         event = self.event_factory.build_foul_committed(
                             result=None,
                             qualifiers=None,
                             **generic_event_kwargs,
                         )
-
                     elif type_id in BALL_OUT_EVENTS:
                         generic_event_kwargs["ball_state"] = BallState.DEAD
                         event = self.event_factory.build_ball_out(
@@ -740,7 +731,6 @@
                             qualifiers=None,
                             **generic_event_kwargs,
                         )
-
                     elif type_id == EVENT_TYPE_FORMATION_CHANGE:
                         formation_change_event_kwargs = (
                             _parse_formation_change(raw_qualifiers)
@@ -751,7 +741,6 @@
                             **formation_change_event_kwargs,
                             **generic_event_kwargs,
                         )
-
                     elif type_id == EVENT_TYPE_CARD:
                         generic_event_kwargs["ball_state"] = BallState.DEAD
                         card_event_kwargs = _parse_card(raw_qualifiers)
@@ -760,7 +749,6 @@
                             **card_event_kwargs,
                             **generic_event_kwargs,
                         )
-
                     else:
                         event = self.event_factory.build_generic(
                             **generic_event_kwargs,
