--- conflicted
+++ resolved
@@ -25,11 +25,8 @@
     ShotResult,
     TakeOnResult,
     FormationType,
-<<<<<<< HEAD
+    Position,
     CounterAttackQualifier,
-=======
-    Position,
->>>>>>> 9f86dee5
 )
 from kloppy.exceptions import DeserializationError
 from kloppy.infra.serializers.event.statsbomb.helpers import (
