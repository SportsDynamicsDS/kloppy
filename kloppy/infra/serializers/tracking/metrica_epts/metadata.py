from typing import IO
from datetime import timedelta

from lxml import objectify
import warnings

from kloppy.domain import (
    Period,
    PitchDimensions,
    Dimension,
    Score,
    Ground,
    DatasetFlag,
    AttackingDirection,
    Orientation,
    Position,
    Point,
    Provider,
    build_coordinate_system,
)

from .models import *


def noop(x):
    return x


def _load_provider_parameters(parent_elm, value_mapper=None) -> Dict:
    if parent_elm is None:
        return {}

    if not value_mapper:
        value_mapper = noop

    return {
        str(param.find("Name")): value_mapper(param.find("Value"))
        for param in parent_elm.iterchildren(tag="ProviderParameter")
        if param.find("Value") != ""
    }


def _load_periods(
    metadata_elm, team_map: dict, frame_rate: int
) -> List[Period]:
    global_config_elm = metadata_elm.find("GlobalConfig")
    provider_params = _load_provider_parameters(
        global_config_elm.find("ProviderGlobalParameters")
    )

    provider_teams_params = {
        team_map[team_elm.attrib["id"]]: _load_provider_parameters(
            team_elm.find("ProviderTeamsParameters")
        )
        for team_elm in metadata_elm.find("Teams").iterchildren(tag="Team")
    }

    period_names = [
        "first_half",
        "second_half",
        "first_extra_half",
        "second_extra_half",
    ]

    periods = []
    start_attacking_direction = AttackingDirection.NOT_SET

    for idx, period_name in enumerate(period_names):
        # the attacking direction is only defined for the first period
        # and alternates between periods
        if idx == 0:
            if (
                provider_teams_params[Ground.HOME].get(
                    "attack_direction_first_half"
                )
                == "left_to_right"
            ):
                start_attacking_direction = AttackingDirection.LTR
            elif (
                provider_teams_params[Ground.HOME].get(
                    "attack_direction_first_half"
                )
                == "right_to_left"
            ):
                start_attacking_direction = AttackingDirection.RTL

        start_key = f"{period_name}_start"
        end_key = f"{period_name}_end"
        if start_key in provider_params:
            periods.append(
                Period(
                    id=idx + 1,
<<<<<<< HEAD
                    start_timestamp=timedelta(
                        seconds=float(provider_params[start_key]) / frame_rate
                    ),
                    end_timestamp=timedelta(
                        seconds=float(provider_params[end_key]) / frame_rate
                    ),
                    attacking_direction=attacking_direction,
=======
                    start_timestamp=float(provider_params[start_key])
                    / frame_rate,
                    end_timestamp=float(provider_params[end_key]) / frame_rate,
>>>>>>> 7b8c03e5
                )
            )
        else:
            # done
            break

    return periods, start_attacking_direction


def _load_players(players_elm, team: Team) -> List[Player]:
    return [
        Player(
            team=team,
            jersey_no=int(player_elm.find("ShirtNumber")),
            player_id=player_elm.attrib["id"],
            name=str(player_elm.find("Name")),
            position=_load_position_data(
                player_elm.find("ProviderPlayerParameters")
            ),
            attributes=_load_provider_parameters(
                player_elm.find("ProviderPlayerParameters")
            ),
        )
        for player_elm in players_elm.iterchildren(tag="Player")
        if player_elm.attrib["teamId"] == team.team_id
    ]


def _load_position_data(parent_elm) -> Position:
    # TODO: _load_provider_parameters is called twice to set position data
    # and then again to set the attributes. Also, data in position should not
    # be duplicated in attributes either.
    player_provider_parameters = _load_provider_parameters(parent_elm)
    if "position_index" not in player_provider_parameters:
        return None

    return Position(
        position_id=player_provider_parameters["position_index"],
        name=player_provider_parameters["position_type"],
        coordinates=Point(
            player_provider_parameters["position_x"],
            player_provider_parameters["position_y"],
        ),
    )


def _load_data_format_specifications(
    data_format_specifications_elm,
) -> List[DataFormatSpecification]:
    return [
        DataFormatSpecification.from_xml_element(data_format_specification_elm)
        for data_format_specification_elm in data_format_specifications_elm.iterchildren(
            tag="DataFormatSpecification"
        )
    ]


def _load_sensors(sensors_elm) -> List[Sensor]:
    return [
        Sensor.from_xml_element(sensor_elm)
        for sensor_elm in sensors_elm.iterchildren(tag="Sensor")
    ]


def _load_pitch_dimensions(
    metadata_elm, sensors: List[Sensor]
) -> Union[None, PitchDimensions]:
    normalized = False
    for sensor in sensors:
        if sensor.sensor_id == "position":
            if sensor.channels[0].unit == "normalized":
                normalized = True
                break

    field_size_path = objectify.ObjectPath("Metadata.Sessions.Session[0]")
    field_size_elm = field_size_path.find(metadata_elm).find("FieldSize")

    if field_size_elm is not None and normalized:
        return PitchDimensions(
            x_dim=Dimension(0, 1),
            y_dim=Dimension(0, 1),
            length=int(field_size_elm.find("Width")),
            width=int(field_size_elm.find("Height")),
        )
    else:
        return None


def _parse_provider(provider_name: Union[str, None]) -> Provider:
    if provider_name:
        if provider_name == "Metrica Sports":
            return Provider.METRICA
        else:
            warnings.warn(
                "The Provider is not known to Kloppy.",
                Warning,
            )
    else:
        return None


def _load_provider(metadata_elm, provider: Provider = None) -> Provider:
    provider_path = objectify.ObjectPath("Metadata.GlobalConfig.ProviderName")
    provider_name = provider_path.find(metadata_elm)
    provider_from_file = _parse_provider(provider_name)
    if provider:
        if provider_from_file and provider_from_file != provider:
            warnings.warn(
                f"Given provider name is different to the name of the Provider read from the XML-file",
                Warning,
            )
    else:
        provider = provider_from_file
    return provider


def load_metadata(
    metadata_file: IO[bytes], provider: Provider = None
) -> EPTSMetadata:
    root = objectify.fromstring(metadata_file.read())
    metadata = root.find("Metadata")

    provider = _load_provider(metadata, provider)

    score_path = objectify.ObjectPath(
        "Metadata.Sessions.Session[0].MatchParameters.Score"
    )

    _team_name_map = {
        team_elm.attrib["id"]: str(team_elm.find("Name"))
        for team_elm in metadata.find("Teams").iterchildren(tag="Team")
    }

    if score_path.hasattr(metadata):
        score_elm = score_path.find(metadata)
        score = Score(
            home=score_elm.LocalTeamScore, away=score_elm.VisitingTeamScore
        )

        _team_map = {
            score_elm.attrib["idLocalTeam"]: Ground.HOME,
            score_elm.attrib["idVisitingTeam"]: Ground.AWAY,
        }
    else:
        score = Score(home=0, away=0)
        home_team_id, away_team_id = list(_team_name_map.keys())
        _team_map = {
            home_team_id: Ground.HOME,
            away_team_id: Ground.AWAY,
        }

    teams_metadata = {}
    for team_id, ground in _team_map.items():
        team = Team(
            team_id=team_id, name=_team_name_map[team_id], ground=ground
        )
        team.players = _load_players(metadata.find("Players"), team)
        teams_metadata.update({ground: team})

    data_format_specifications = _load_data_format_specifications(
        root.find("DataFormatSpecifications")
    )

    device_path = objectify.ObjectPath("Metadata.Devices.Device[0].Sensors")
    sensors = _load_sensors(device_path.find(metadata))

    _channel_map = {
        channel.channel_id: channel
        for sensor in sensors
        for channel in sensor.channels
    }

    _all_players = [
        player
        for key, value in teams_metadata.items()
        for player in value.players
    ]

    _player_map = {player.player_id: player for player in _all_players}

    player_channels = [
        PlayerChannel(
            player_channel_id=player_channel_elm.attrib["id"],
            player=_player_map[player_channel_elm.attrib["playerId"]],
            channel=_channel_map[player_channel_elm.attrib["channelId"]],
        )
        for player_channel_elm in metadata.find("PlayerChannels").iterchildren(
            tag="PlayerChannel"
        )
    ]

    frame_rate = int(metadata.find("GlobalConfig").find("FrameRate"))
    pitch_dimensions = _load_pitch_dimensions(metadata, sensors)
    periods, start_attacking_direction = _load_periods(
        metadata, _team_map, frame_rate
    )

    if start_attacking_direction != AttackingDirection.NOT_SET:
        orientation = (
            Orientation.HOME_AWAY
            if start_attacking_direction == AttackingDirection.LTR
            else Orientation.AWAY_HOME
        )
    else:
        warnings.warn(
            "Could not determine orientation of dataset, defaulting to NOT_SET"
        )
        orientation = Orientation.NOT_SET

    if provider and pitch_dimensions:
        from_coordinate_system = build_coordinate_system(
            provider,
            length=pitch_dimensions.length,
            width=pitch_dimensions.width,
        )
    else:
        from_coordinate_system = None

    return EPTSMetadata(
        teams=list(teams_metadata.values()),
        periods=periods,
        pitch_dimensions=pitch_dimensions,
        data_format_specifications=data_format_specifications,
        player_channels=player_channels,
        frame_rate=frame_rate,
        sensors=sensors,
        score=score,
        orientation=orientation,
        provider=provider,
        flags=~(DatasetFlag.BALL_STATE | DatasetFlag.BALL_OWNING_TEAM),
        coordinate_system=from_coordinate_system,
    )<|MERGE_RESOLUTION|>--- conflicted
+++ resolved
@@ -90,19 +90,12 @@
             periods.append(
                 Period(
                     id=idx + 1,
-<<<<<<< HEAD
                     start_timestamp=timedelta(
                         seconds=float(provider_params[start_key]) / frame_rate
                     ),
                     end_timestamp=timedelta(
                         seconds=float(provider_params[end_key]) / frame_rate
                     ),
-                    attacking_direction=attacking_direction,
-=======
-                    start_timestamp=float(provider_params[start_key])
-                    / frame_rate,
-                    end_timestamp=float(provider_params[end_key]) / frame_rate,
->>>>>>> 7b8c03e5
                 )
             )
         else:
