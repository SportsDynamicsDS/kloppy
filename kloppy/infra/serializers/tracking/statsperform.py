--- conflicted
+++ resolved
@@ -311,16 +311,7 @@
         with performance_logging("Loading tracking data", logger=logger):
             frame_rate = self.__get_frame_rate(tracking_data)
 
-<<<<<<< HEAD
-            periods = self.__get_periods(tracking_data)
-
             transformer = self.get_transformer()
-=======
-            transformer = self.get_transformer(
-                length=pitch_size_length,
-                width=pitch_size_width,
-            )
->>>>>>> e678d62e
 
             def _iter():
                 n = 0
